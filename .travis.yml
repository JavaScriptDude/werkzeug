sudo: false
language: python
python:
<<<<<<< HEAD
    - 2.6
    - 2.7
    - pypy
    - 3.3
    - 3.4
    - 3.5
env:
    - TOXENV_SUFFIX=normal
    - TOXENV_SUFFIX=stylecheck
    - TOXENV_SUFFIX=uwsgi
=======
    - "2.6"
    - "2.7"
    - "pypy"
    - "3.3"
    - "3.4"
    - "3.5"
    - "3.6-dev"
    - "nightly"
>>>>>>> bf16b9c9

matrix:
    exclude:
        - python: pypy
          env: TOXENV_SUFFIX=uwsgi
        - python: 2.6  # flake8 doesn't run on 2.6
          env: TOXENV_SUFFIX=stylecheck
    include:
        - os: osx
          language: generic
          env: TOXENV_SUFFIX=normal

os: linux

before_install:
    - if [[ "$TRAVIS_OS_NAME" == "osx" ]]; then
        brew update;
        brew install python3 redis memcached;
        virtualenv ~/py-env -p python3;
        . ~/py-env/bin/activate;
      fi
    # Travis uses an outdated PyPy, this installs the most recent one.
    # This makes the tests run on Travis' legacy infrastructure, but so be it.
    # temporary pyenv installation to get pypy-2.6 before container infra upgrade
    - if [ "$TRAVIS_PYTHON_VERSION" = "pypy" ]; then
        git clone https://github.com/yyuu/pyenv.git ~/.pyenv;
        PYENV_ROOT="$HOME/.pyenv";
        PATH="$PYENV_ROOT/bin:$PATH";
        eval "$(pyenv init -)";
        pyenv install pypy-4.0.1;
        pyenv global pypy-4.0.1;
      fi
    - python --version

install:
    - pip install tox flake8

script:
    - tox -e $(echo py$TRAVIS_PYTHON_VERSION | tr -d . | sed -e 's/pypypy/pypy/')-$TOXENV_SUFFIX

branches:
    only:
        - master
        - auto
        - /^.*-maintenance$/

notifications:
  email: false<|MERGE_RESOLUTION|>--- conflicted
+++ resolved
@@ -1,27 +1,18 @@
 sudo: false
 language: python
 python:
-<<<<<<< HEAD
     - 2.6
     - 2.7
     - pypy
     - 3.3
     - 3.4
     - 3.5
+    - 3.6-dev
+    - nightly
 env:
     - TOXENV_SUFFIX=normal
     - TOXENV_SUFFIX=stylecheck
     - TOXENV_SUFFIX=uwsgi
-=======
-    - "2.6"
-    - "2.7"
-    - "pypy"
-    - "3.3"
-    - "3.4"
-    - "3.5"
-    - "3.6-dev"
-    - "nightly"
->>>>>>> bf16b9c9
 
 matrix:
     exclude:
