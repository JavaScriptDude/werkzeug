# -*- coding: utf-8 -*-
"""
    werkzeug.serving
    ~~~~~~~~~~~~~~~~

    There are many ways to serve a WSGI application.  While you're developing
    it you usually don't want a full blown webserver like Apache but a simple
    standalone one.  From Python 2.5 onwards there is the `wsgiref`_ server in
    the standard library.  If you're using older versions of Python you can
    download the package from the cheeseshop.

    However there are some caveats. Sourcecode won't reload itself when
    changed and each time you kill the server using ``^C`` you get an
    `KeyboardInterrupt` error.  While the latter is easy to solve the first
    one can be a pain in the ass in some situations.

    The easiest way is creating a small ``start-myproject.py`` that runs the
    application::

        #!/usr/bin/env python
        # -*- coding: utf-8 -*-
        from myproject import make_app
        from werkzeug.serving import run_simple

        app = make_app(...)
        run_simple('localhost', 8080, app, use_reloader=True)

    You can also pass it a `extra_files` keyword argument with a list of
    additional files (like configuration files) you want to observe.

    For bigger applications you should consider using `werkzeug.script`
    instead of a simple start file.


    :copyright: (c) 2014 by the Werkzeug Team, see AUTHORS for more details.
    :license: BSD, see LICENSE for more details.
"""
from __future__ import with_statement

import os
import socket
import sys
import ssl
import signal


def _get_openssl_crypto_module():
    try:
        from OpenSSL import crypto
    except ImportError:
        raise TypeError('Using ad-hoc certificates requires the pyOpenSSL '
                        'library.')
    else:
        return crypto


try:
    from SocketServer import ThreadingMixIn, ForkingMixIn
    from BaseHTTPServer import HTTPServer, BaseHTTPRequestHandler
except ImportError:
    from socketserver import ThreadingMixIn, ForkingMixIn
    from http.server import HTTPServer, BaseHTTPRequestHandler

import werkzeug
from werkzeug._internal import _log
from werkzeug._compat import reraise, wsgi_encoding_dance
from werkzeug.urls import url_parse, url_unquote
from werkzeug.exceptions import InternalServerError


class WSGIRequestHandler(BaseHTTPRequestHandler, object):
    """A request handler that implements WSGI dispatching."""

    @property
    def server_version(self):
        return 'Werkzeug/' + werkzeug.__version__

    def make_environ(self):
        request_url = url_parse(self.path)

        def shutdown_server():
            self.server.shutdown_signal = True

        url_scheme = self.server.ssl_context is None and 'http' or 'https'
        path_info = url_unquote(request_url.path)

        environ = {
            'wsgi.version':         (1, 0),
            'wsgi.url_scheme':      url_scheme,
            'wsgi.input':           self.rfile,
            'wsgi.errors':          sys.stderr,
            'wsgi.multithread':     self.server.multithread,
            'wsgi.multiprocess':    self.server.multiprocess,
            'wsgi.run_once':        False,
            'werkzeug.server.shutdown': shutdown_server,
            'SERVER_SOFTWARE':      self.server_version,
            'REQUEST_METHOD':       self.command,
            'SCRIPT_NAME':          '',
            'PATH_INFO':            wsgi_encoding_dance(path_info),
            'QUERY_STRING':         wsgi_encoding_dance(request_url.query),
            'CONTENT_TYPE':         self.headers.get('Content-Type', ''),
            'CONTENT_LENGTH':       self.headers.get('Content-Length', ''),
            'REMOTE_ADDR':          self.client_address[0],
            'REMOTE_PORT':          self.client_address[1],
            'SERVER_NAME':          self.server.server_address[0],
            'SERVER_PORT':          str(self.server.server_address[1]),
            'SERVER_PROTOCOL':      self.request_version
        }

        for key, value in self.headers.items():
            key = 'HTTP_' + key.upper().replace('-', '_')
            if key not in ('HTTP_CONTENT_TYPE', 'HTTP_CONTENT_LENGTH'):
                environ[key] = value

        if request_url.netloc:
            environ['HTTP_HOST'] = request_url.netloc

        return environ

    def run_wsgi(self):
        if self.headers.get('Expect', '').lower().strip() == '100-continue':
            self.wfile.write(b'HTTP/1.1 100 Continue\r\n\r\n')

        self.environ = environ = self.make_environ()
        headers_set = []
        headers_sent = []

        def write(data):
            assert headers_set, 'write() before start_response'
            if not headers_sent:
                status, response_headers = headers_sent[:] = headers_set
                try:
                    code, msg = status.split(None, 1)
                except ValueError:
                    code, msg = status, ""
                self.send_response(int(code), msg)
                header_keys = set()
                for key, value in response_headers:
                    self.send_header(key, value)
                    key = key.lower()
                    header_keys.add(key)
                if 'content-length' not in header_keys:
                    self.close_connection = True
                    self.send_header('Connection', 'close')
                if 'server' not in header_keys:
                    self.send_header('Server', self.version_string())
                if 'date' not in header_keys:
                    self.send_header('Date', self.date_time_string())
                self.end_headers()

            assert isinstance(data, bytes), 'applications must write bytes'
            self.wfile.write(data)
            self.wfile.flush()

        def start_response(status, response_headers, exc_info=None):
            if exc_info:
                try:
                    if headers_sent:
                        reraise(*exc_info)
                finally:
                    exc_info = None
            elif headers_set:
                raise AssertionError('Headers already set')
            headers_set[:] = [status, response_headers]
            return write

        def execute(app):
            application_iter = app(environ, start_response)
            try:
                for data in application_iter:
                    write(data)
                if not headers_sent:
                    write(b'')
            finally:
                if hasattr(application_iter, 'close'):
                    application_iter.close()
                application_iter = None

        try:
            execute(self.server.app)
        except (socket.error, socket.timeout) as e:
            self.connection_dropped(e, environ)
        except Exception:
            if self.server.passthrough_errors:
                raise
            from werkzeug.debug.tbtools import get_current_traceback
            traceback = get_current_traceback(ignore_system_exceptions=True)
            try:
                # if we haven't yet sent the headers but they are set
                # we roll back to be able to set them again.
                if not headers_sent:
                    del headers_set[:]
                execute(InternalServerError())
            except Exception:
                pass
            self.server.log('error', 'Error on request:\n%s',
                            traceback.plaintext)

    def handle(self):
        """Handles a request ignoring dropped connections."""
        rv = None
        try:
            rv = BaseHTTPRequestHandler.handle(self)
        except (socket.error, socket.timeout) as e:
            self.connection_dropped(e)
        except Exception:
            if self.server.ssl_context is None or not is_ssl_error():
                raise
        if self.server.shutdown_signal:
            self.initiate_shutdown()
        return rv

    def initiate_shutdown(self):
        """A horrible, horrible way to kill the server for Python 2.6 and
        later.  It's the best we can do.
        """
        # Windows does not provide SIGKILL, go with SIGTERM then.
        sig = getattr(signal, 'SIGKILL', signal.SIGTERM)
        # reloader active
        if os.environ.get('WERKZEUG_RUN_MAIN') == 'true':
            os.kill(os.getpid(), sig)
        # python 2.7
        self.server._BaseServer__shutdown_request = True
        # python 2.6
        self.server._BaseServer__serving = False

    def connection_dropped(self, error, environ=None):
        """Called if the connection was closed by the client.  By default
        nothing happens.
        """

    def handle_one_request(self):
        """Handle a single HTTP request."""
        self.raw_requestline = self.rfile.readline()
        if not self.raw_requestline:
            self.close_connection = 1
        elif self.parse_request():
            return self.run_wsgi()

    def send_response(self, code, message=None):
        """Send the response header and log the response code."""
        self.log_request(code)
        if message is None:
            message = code in self.responses and self.responses[code][0] or ''
        if self.request_version != 'HTTP/0.9':
            hdr = "%s %d %s\r\n" % (self.protocol_version, code, message)
            self.wfile.write(hdr.encode('ascii'))

    def version_string(self):
        return BaseHTTPRequestHandler.version_string(self).strip()

    def address_string(self):
        return self.environ['REMOTE_ADDR']

    def log_request(self, code='-', size='-'):
        self.log('info', '"%s" %s %s', self.requestline, code, size)

    def log_error(self, *args):
        self.log('error', *args)

    def log_message(self, format, *args):
        self.log('info', format, *args)

    def log(self, type, message, *args):
        _log(type, '%s - - [%s] %s\n' % (self.address_string(),
                                         self.log_date_time_string(),
                                         message % args))


#: backwards compatible name if someone is subclassing it
BaseRequestHandler = WSGIRequestHandler


def generate_adhoc_ssl_pair(cn=None):
    from random import random
    crypto = _get_openssl_crypto_module()

    # pretty damn sure that this is not actually accepted by anyone
    if cn is None:
        cn = '*'

    cert = crypto.X509()
    cert.set_serial_number(int(random() * sys.maxsize))
    cert.gmtime_adj_notBefore(0)
    cert.gmtime_adj_notAfter(60 * 60 * 24 * 365)

    subject = cert.get_subject()
    subject.CN = cn
    subject.O = 'Dummy Certificate'

    issuer = cert.get_issuer()
    issuer.CN = 'Untrusted Authority'
    issuer.O = 'Self-Signed'

    pkey = crypto.PKey()
    pkey.generate_key(crypto.TYPE_RSA, 1024)
    cert.set_pubkey(pkey)
    cert.sign(pkey, 'md5')

    return cert, pkey


def make_ssl_devcert(base_path, host=None, cn=None):
    """Creates an SSL key for development.  This should be used instead of
    the ``'adhoc'`` key which generates a new cert on each server start.
    It accepts a path for where it should store the key and cert and
    either a host or CN.  If a host is given it will use the CN
    ``*.host/CN=host``.

    For more information see :func:`run_simple`.

    .. versionadded:: 0.9

    :param base_path: the path to the certificate and key.  The extension
                      ``.crt`` is added for the certificate, ``.key`` is
                      added for the key.
    :param host: the name of the host.  This can be used as an alternative
                 for the `cn`.
    :param cn: the `CN` to use.
    """
    from OpenSSL import crypto
    if host is not None:
        cn = '*.%s/CN=%s' % (host, host)
    cert, pkey = generate_adhoc_ssl_pair(cn=cn)

    cert_file = base_path + '.crt'
    pkey_file = base_path + '.key'

    with open(cert_file, 'wb') as f:
        f.write(crypto.dump_certificate(crypto.FILETYPE_PEM, cert))
    with open(pkey_file, 'wb') as f:
        f.write(crypto.dump_privatekey(crypto.FILETYPE_PEM, pkey))

    return cert_file, pkey_file


def generate_adhoc_ssl_context():
    """Generates an adhoc SSL context for the development server."""
    crypto = _get_openssl_crypto_module()
    import tempfile
    import atexit

    cert, pkey = generate_adhoc_ssl_pair()
    cert_handle, cert_file = tempfile.mkstemp()
    pkey_handle, pkey_file = tempfile.mkstemp()
    atexit.register(os.remove, pkey_file)
    atexit.register(os.remove, cert_file)

    os.write(cert_handle, crypto.dump_certificate(crypto.FILETYPE_PEM, cert))
    os.write(pkey_handle, crypto.dump_privatekey(crypto.FILETYPE_PEM, pkey))
    os.close(cert_handle)
    os.close(pkey_handle)
    ctx = load_ssl_context(cert_file, pkey_file)
    return ctx


def load_ssl_context(cert_file, pkey_file=None, protocol=None):
    """Loads SSL context from cert/private key files and optional protocol.
    Many parameters are directly taken from the API of
    :py:class:`ssl.SSLContext`.

    :param cert_file: Path of the certificate to use.
    :param pkey_file: Path of the private key to use. If not given, the key
                      will be obtained from the certificate file.
    :param protocol: One of the ``PROTOCOL_*`` constants in the stdlib ``ssl``
                     module. Defaults to ``PROTOCOL_SSLv23``.
    """
    if protocol is None:
        protocol = ssl.PROTOCOL_SSLv23
    ctx = _SSLContext(protocol)
    ctx.load_cert_chain(cert_file, pkey_file)
    return ctx


class _SSLContext(object):
    '''A dummy class with a small subset of Python3's ``ssl.SSLContext``, only
    intended to be used with and by Werkzeug.'''

    def __init__(self, protocol):
        self._protocol = protocol
        self._certfile = None
        self._keyfile = None
        self._password = None

    def load_cert_chain(self, certfile, keyfile=None, password=None):
        self._certfile = certfile
        self._keyfile = keyfile or certfile
        self._password = password

    def wrap_socket(self, sock, **kwargs):
        return ssl.wrap_socket(sock, keyfile=self._keyfile,
                               certfile=self._certfile,
                               ssl_version=self._protocol, **kwargs)


def is_ssl_error(error=None):
    """Checks if the given error (or the current one) is an SSL error."""
    exc_types = (ssl.SSLError,)
    try:
        from OpenSSL.SSL import Error
        exc_types += (Error,)
    except ImportError:
        pass

    if error is None:
        error = sys.exc_info()[1]
    return isinstance(error, exc_types)


def select_ip_version(host, port):
    """Returns AF_INET4 or AF_INET6 depending on where to connect to."""
    # disabled due to problems with current ipv6 implementations
    # and various operating systems.  Probably this code also is
    # not supposed to work, but I can't come up with any other
    # ways to implement this.
    # try:
    #     info = socket.getaddrinfo(host, port, socket.AF_UNSPEC,
    #                               socket.SOCK_STREAM, 0,
    #                               socket.AI_PASSIVE)
    #     if info:
    #         return info[0][0]
    # except socket.gaierror:
    #     pass
    if ':' in host and hasattr(socket, 'AF_INET6'):
        return socket.AF_INET6
    return socket.AF_INET


class BaseWSGIServer(HTTPServer, object):
    """Simple single-threaded, single-process WSGI server."""
    multithread = False
    multiprocess = False
    request_queue_size = 128

    def __init__(self, host, port, app, handler=None,
                 passthrough_errors=False, ssl_context=None):
        if handler is None:
            handler = WSGIRequestHandler
        self.address_family = select_ip_version(host, port)
        HTTPServer.__init__(self, (host, int(port)), handler)
        self.app = app
        self.passthrough_errors = passthrough_errors
        self.shutdown_signal = False

        if ssl_context is not None:
            if isinstance(ssl_context, tuple):
                ssl_context = load_ssl_context(*ssl_context)
            if ssl_context == 'adhoc':
                ssl_context = generate_adhoc_ssl_context()
            self.socket = ssl_context.wrap_socket(self.socket,
                                                  server_side=True)
            self.ssl_context = ssl_context
        else:
            self.ssl_context = None

    def log(self, type, message, *args):
        _log(type, message, *args)

    def serve_forever(self):
        self.shutdown_signal = False
        try:
            HTTPServer.serve_forever(self)
        except KeyboardInterrupt:
            pass
        finally:
            self.server_close()

    def handle_error(self, request, client_address):
        if self.passthrough_errors:
            raise
        else:
            return HTTPServer.handle_error(self, request, client_address)

    def get_request(self):
        con, info = self.socket.accept()
        return con, info


class ThreadedWSGIServer(ThreadingMixIn, BaseWSGIServer):
    """A WSGI server that does threading."""
    multithread = True


class ForkingWSGIServer(ForkingMixIn, BaseWSGIServer):
    """A WSGI server that does forking."""
    multiprocess = True

    def __init__(self, host, port, app, processes=40, handler=None,
                 passthrough_errors=False, ssl_context=None):
        BaseWSGIServer.__init__(self, host, port, app, handler,
                                passthrough_errors, ssl_context)
        self.max_children = processes


def make_server(host, port, app=None, threaded=False, processes=1,
                request_handler=None, passthrough_errors=False,
                ssl_context=None):
    """Create a new server instance that is either threaded, or forks
    or just processes one request after another.
    """
    if threaded and processes > 1:
        raise ValueError("cannot have a multithreaded and "
                         "multi process server.")
    elif threaded:
        return ThreadedWSGIServer(host, port, app, request_handler,
                                  passthrough_errors, ssl_context)
    elif processes > 1:
        return ForkingWSGIServer(host, port, app, processes, request_handler,
                                 passthrough_errors, ssl_context)
    else:
        return BaseWSGIServer(host, port, app, request_handler,
                              passthrough_errors, ssl_context)


def is_running_from_reloader():
    """Checks if the application is running from within the Werkzeug
    reloader subprocess.

    .. versionadded:: 0.10
    """
    return os.environ.get('WERKZEUG_RUN_MAIN') == 'true'


def run_simple(hostname, port, application, use_reloader=False,
               use_debugger=False, use_evalex=True,
               extra_files=None, reloader_interval=1,
               reloader_type='auto', reloader_paths=None, threaded=False,
               processes=1, request_handler=None, static_files=None,
               passthrough_errors=False, ssl_context=None):
    """Start a WSGI application. Optional features include a reloader,
    multithreading and fork support.

    This function has a command-line interface too::

        python -m werkzeug.serving --help

    .. versionadded:: 0.5
       `static_files` was added to simplify serving of static files as well
       as `passthrough_errors`.

    .. versionadded:: 0.6
       support for SSL was added.

    .. versionadded:: 0.8
       Added support for automatically loading a SSL context from certificate
       file and private key.

    .. versionadded:: 0.9
       Added command-line interface.

    .. versionadded:: 0.10
       Improved the reloader and added support for changing the backend
       through the `reloader_type` parameter.  See :ref:`reloader`
       for more information.

    :param hostname: The host for the application.  eg: ``'localhost'``
    :param port: The port for the server.  eg: ``8080``
    :param application: the WSGI application to execute
    :param use_reloader: should the server automatically restart the python
                         process if modules were changed?
    :param use_debugger: should the werkzeug debugging system be used?
    :param use_evalex: should the exception evaluation feature be enabled?
    :param extra_files: a list of files the reloader should watch
                        additionally to the modules.  For example configuration
                        files.
    :param reloader_interval: the interval for the reloader in seconds.
    :param reloader_type: the type of reloader to use.  The default is
                          auto detection.  Valid values are ``'stat'`` and
<<<<<<< HEAD
                          ``'watchdog'``.
    :param reloader_paths: directories the reloader should watch.  Defaults to
                           ``None`` which means automatically detect modules.
                           Valid values are a list of paths or ``None``.
=======
                          ``'watchdog'``. See :ref:`reloader` for more
                          information.
>>>>>>> 535be7f1
    :param threaded: should the process handle each request in a separate
                     thread?
    :param processes: if greater than 1 then handle each request in a new process
                      up to this maximum number of concurrent processes.
    :param request_handler: optional parameter that can be used to replace
                            the default one.  You can use this to replace it
                            with a different
                            :class:`~BaseHTTPServer.BaseHTTPRequestHandler`
                            subclass.
    :param static_files: a dict of paths for static files.  This works exactly
                         like :class:`SharedDataMiddleware`, it's actually
                         just wrapping the application in that middleware before
                         serving.
    :param passthrough_errors: set this to `True` to disable the error catching.
                               This means that the server will die on errors but
                               it can be useful to hook debuggers in (pdb etc.)
    :param ssl_context: an SSL context for the connection. Either an
                        :class:`ssl.SSLContext`, a tuple in the form
                        ``(cert_file, pkey_file)``, the string ``'adhoc'`` if
                        the server should automatically create one, or ``None``
                        to disable SSL (which is the default).
    """
    if use_debugger:
        from werkzeug.debug import DebuggedApplication
        application = DebuggedApplication(application, use_evalex)
    if static_files:
        from werkzeug.wsgi import SharedDataMiddleware
        application = SharedDataMiddleware(application, static_files)

    def inner():
        make_server(hostname, port, application, threaded,
                    processes, request_handler,
                    passthrough_errors, ssl_context).serve_forever()

    if os.environ.get('WERKZEUG_RUN_MAIN') != 'true':
        display_hostname = hostname != '*' and hostname or 'localhost'
        if ':' in display_hostname:
            display_hostname = '[%s]' % display_hostname
        quit_msg = '(Press CTRL+C to quit)'
        _log('info', ' * Running on %s://%s:%d/ %s', ssl_context is None
             and 'http' or 'https', display_hostname, port, quit_msg)
    if use_reloader:
        # Create and destroy a socket so that any exceptions are raised before
        # we spawn a separate Python interpreter and lose this ability.
        address_family = select_ip_version(hostname, port)
        test_socket = socket.socket(address_family, socket.SOCK_STREAM)
        test_socket.setsockopt(socket.SOL_SOCKET, socket.SO_REUSEADDR, 1)
        test_socket.bind((hostname, port))
        test_socket.close()

        from ._reloader import run_with_reloader
        run_with_reloader(inner, extra_files, reloader_interval,
                          reloader_type, reloader_paths)
    else:
        inner()


def run_with_reloader(*args, **kwargs):
    # People keep using undocumented APIs.  Do not use this function
    # please, we do not guarantee that it continues working.
    from ._reloader import run_with_reloader
    return run_with_reloader(*args, **kwargs)


def main():
    '''A simple command-line interface for :py:func:`run_simple`.'''

    # in contrast to argparse, this works at least under Python < 2.7
    import optparse
    from werkzeug.utils import import_string

    parser = optparse.OptionParser(
        usage='Usage: %prog [options] app_module:app_object')
    parser.add_option('-b', '--bind', dest='address',
                      help='The hostname:port the app should listen on.')
    parser.add_option('-d', '--debug', dest='use_debugger',
                      action='store_true', default=False,
                      help='Use Werkzeug\'s debugger.')
    parser.add_option('-r', '--reload', dest='use_reloader',
                      action='store_true', default=False,
                      help='Reload Python process if modules change.')
    options, args = parser.parse_args()

    hostname, port = None, None
    if options.address:
        address = options.address.split(':')
        hostname = address[0]
        if len(address) > 1:
            port = address[1]

    if len(args) != 1:
        sys.stdout.write('No application supplied, or too much. See --help\n')
        sys.exit(1)
    app = import_string(args[0])

    run_simple(
        hostname=(hostname or '127.0.0.1'), port=int(port or 5000),
        application=app, use_reloader=options.use_reloader,
        use_debugger=options.use_debugger
    )

if __name__ == '__main__':
    main()<|MERGE_RESOLUTION|>--- conflicted
+++ resolved
@@ -524,7 +524,7 @@
 def run_simple(hostname, port, application, use_reloader=False,
                use_debugger=False, use_evalex=True,
                extra_files=None, reloader_interval=1,
-               reloader_type='auto', reloader_paths=None, threaded=False,
+               reloader_type='auto', threaded=False,
                processes=1, request_handler=None, static_files=None,
                passthrough_errors=False, ssl_context=None):
     """Start a WSGI application. Optional features include a reloader,
@@ -566,15 +566,8 @@
     :param reloader_interval: the interval for the reloader in seconds.
     :param reloader_type: the type of reloader to use.  The default is
                           auto detection.  Valid values are ``'stat'`` and
-<<<<<<< HEAD
-                          ``'watchdog'``.
-    :param reloader_paths: directories the reloader should watch.  Defaults to
-                           ``None`` which means automatically detect modules.
-                           Valid values are a list of paths or ``None``.
-=======
                           ``'watchdog'``. See :ref:`reloader` for more
                           information.
->>>>>>> 535be7f1
     :param threaded: should the process handle each request in a separate
                      thread?
     :param processes: if greater than 1 then handle each request in a new process
@@ -627,7 +620,7 @@
 
         from ._reloader import run_with_reloader
         run_with_reloader(inner, extra_files, reloader_interval,
-                          reloader_type, reloader_paths)
+                          reloader_type)
     else:
         inner()
 
