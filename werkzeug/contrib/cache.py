# -*- coding: utf-8 -*-
"""
    werkzeug.contrib.cache
    ~~~~~~~~~~~~~~~~~~~~~~

    The main problem with dynamic Web sites is, well, they're dynamic.  Each
    time a user requests a page, the webserver executes a lot of code, queries
    the database, renders templates until the visitor gets the page he sees.

    This is a lot more expensive than just loading a file from the file system
    and sending it to the visitor.

    For most Web applications, this overhead isn't a big deal but once it
    becomes, you will be glad to have a cache system in place.

    How Caching Works
    =================

    Caching is pretty simple.  Basically you have a cache object lurking around
    somewhere that is connected to a remote cache or the file system or
    something else.  When the request comes in you check if the current page
    is already in the cache and if so, you're returning it from the cache.
    Otherwise you generate the page and put it into the cache. (Or a fragment
    of the page, you don't have to cache the full thing)

    Here is a simple example of how to cache a sidebar for a template::

        def get_sidebar(user):
            identifier = 'sidebar_for/user%d' % user.id
            value = cache.get(identifier)
            if value is not None:
                return value
            value = generate_sidebar_for(user=user)
            cache.set(identifier, value, timeout=60 * 5)
            return value

    Creating a Cache Object
    =======================

    To create a cache object you just import the cache system of your choice
    from the cache module and instantiate it.  Then you can start working
    with that object:

    >>> from werkzeug.contrib.cache import SimpleCache
    >>> c = SimpleCache()
    >>> c.set("foo", "value")
    >>> c.get("foo")
    'value'
    >>> c.get("missing") is None
    True

    Please keep in mind that you have to create the cache and put it somewhere
    you have access to it (either as a module global you can import or you just
    put it into your WSGI application).

    :copyright: (c) 2014 by the Werkzeug Team, see AUTHORS for more details.
    :license: BSD, see LICENSE for more details.
"""
import os
import re
import errno
import tempfile
from hashlib import md5
from time import time
try:
    import cPickle as pickle
except ImportError:  # pragma: no cover
    import pickle

from werkzeug._compat import iteritems, string_types, text_type, \
    integer_types, to_native
from werkzeug.posixemulation import rename


def _items(mappingorseq):
    """Wrapper for efficient iteration over mappings represented by dicts
    or sequences::

        >>> for k, v in _items((i, i*i) for i in xrange(5)):
        ...    assert k*k == v

        >>> for k, v in _items(dict((i, i*i) for i in xrange(5))):
        ...    assert k*k == v

    """
    if hasattr(mappingorseq, 'items'):
        return iteritems(mappingorseq)
    return mappingorseq


class BaseCache(object):
    """Baseclass for the cache systems.  All the cache systems implement this
    API or a superset of it.

    :param default_timeout: the default timeout that is used if no timeout is
                            specified on :meth:`set`.
    """

    def __init__(self, default_timeout=300):
        self.default_timeout = default_timeout

    def get(self, key):
        """Looks up key in the cache and returns the value for it.  If the key
        does not exist or is unreadable `None` is returned instead.

        :param key: the key to be looked up.
        """
        return None

    def delete(self, key):
        """Deletes `key` from the cache.  If it does not exist in the cache
        nothing happens.

        :param key: the key to delete.
        :returns: If the key has been deleted.
        """
        return True

    def get_many(self, *keys):
        """Returns a list of values for the given keys.
        For each key a item in the list is created.  Example::

            foo, bar = cache.get_many("foo", "bar")

        If a key does not exist or is unreadable `None` is returned for that
        key instead.

        :param keys: The function accepts multiple keys as positional
                     arguments.
        """
        return map(self.get, keys)

    def get_dict(self, *keys):
        """Works like :meth:`get_many` but returns a dict::

            d = cache.get_dict("foo", "bar")
            foo = d["foo"]
            bar = d["bar"]

        :param keys: The function accepts multiple keys as positional
                     arguments.
        """
        return dict(zip(keys, self.get_many(*keys)))

    def set(self, key, value, timeout=None):
        """Adds a new key/value to the cache (overwrites value, if key already
        exists in the cache).

        :param key: the key to set
        :param value: the value for the key
        :param timeout: the cache timeout for the key (if not specified,
                        it uses the default timeout).
        :returns: ``True`` if key has been updated, ``False`` for backend
                  errors. Pickling errors, however, will raise a subclass of
                  ``pickle.PickleError``.
        """
        return True

    def add(self, key, value, timeout=None):
        """Works like :meth:`set` but does not overwrite the values of already
        existing keys.

        :param key: the key to set
        :param value: the value for the key
        :param timeout: the cache timeout for the key or the default
                        timeout if not specified.
        :returns: Same as :meth:`set`, but also returns `False` for already
                  existing keys.
        :rtype: boolean
        """
        return True

    def set_many(self, mapping, timeout=None):
        """Sets multiple keys and values from a mapping.

        :param mapping: a mapping with the keys/values to set.
        :param timeout: the cache timeout for the key (if not specified,
                        it uses the default timeout).
        :returns: If all given keys have been set.
        :rtype: boolean
        """
        rv = True
        for key, value in _items(mapping):
            if not self.set(key, value, timeout):
                rv = False
        return rv

    def delete_many(self, *keys):
        """Deletes multiple keys at once.

        :param keys: The function accepts multiple keys as positional
                     arguments.
        :returns: If all given keys have been deleted.
        :rtype: boolean
        """
        return all(self.delete(key) for key in keys)

    def clear(self):
        """Clears the cache.  Keep in mind that not all caches support
        completely clearing the cache.
        :returns: If the cache has been cleared.
        :rtype: boolean
        """
        return True

    def inc(self, key, delta=1):
        """Increments the value of a key by `delta`.  If the key does
        not yet exist it is initialized with `delta`.

        For supporting caches this is an atomic operation.

        :param key: the key to increment.
        :param delta: the delta to add.
        :returns: The new value or `None` for backend errors.
        """
        value = (self.get(key) or 0) + delta
        return value if self.set(key, value) else None

    def dec(self, key, delta=1):
        """Decrements the value of a key by `delta`.  If the key does
        not yet exist it is initialized with `-delta`.

        For supporting caches this is an atomic operation.

        :param key: the key to increment.
        :param delta: the delta to subtract.
        :returns: The new value or `None` for backend errors.
        """
        value = (self.get(key) or 0) - delta
        return value if self.set(key, value) else None


class NullCache(BaseCache):
    """A cache that doesn't cache.  This can be useful for unit testing.

    :param default_timeout: a dummy parameter that is ignored but exists
                            for API compatibility with other caches.
    """


class SimpleCache(BaseCache):
    """Simple memory cache for single process environments.  This class exists
    mainly for the development server and is not 100% thread safe.  It tries
    to use as many atomic operations as possible and no locks for simplicity
    but it could happen under heavy load that keys are added multiple times.

    :param threshold: the maximum number of items the cache stores before
                      it starts deleting some.
    :param default_timeout: the default timeout that is used if no timeout is
                            specified on :meth:`~BaseCache.set`.
    """

    def __init__(self, threshold=500, default_timeout=300):
        BaseCache.__init__(self, default_timeout)
        self._cache = {}
        self.clear = self._cache.clear
        self._threshold = threshold

    def _prune(self):
        if len(self._cache) > self._threshold:
            now = time()
            for idx, (key, (expires, _)) in enumerate(self._cache.items()):
                if expires <= now or idx % 3 == 0:
                    self._cache.pop(key, None)

    def get(self, key):
        try:
            expires, value = self._cache[key]
            if expires > time():
                return pickle.loads(value)
        except (KeyError, pickle.PickleError):
            return None

    def set(self, key, value, timeout=None):
        if timeout is None:
            timeout = self.default_timeout
        self._prune()
        self._cache[key] = (time() + timeout, pickle.dumps(value,
            pickle.HIGHEST_PROTOCOL))
        return True

    def add(self, key, value, timeout=None):
        if timeout is None:
            timeout = self.default_timeout
        self._prune()
        item = (time() + timeout, pickle.dumps(value,
            pickle.HIGHEST_PROTOCOL))
        if key in self._cache:
            return False
        self._cache.setdefault(key, item)
        return True

    def delete(self, key):
        return self._cache.pop(key, None) is not None


_test_memcached_key = re.compile(r'[^\x00-\x21\xff]{1,250}$').match

class MemcachedCache(BaseCache):
    """A cache that uses memcached as backend.

    The first argument can either be an object that resembles the API of a
    :class:`memcache.Client` or a tuple/list of server addresses. In the
    event that a tuple/list is passed, Werkzeug tries to import the best
    available memcache library.

    Implementation notes:  This cache backend works around some limitations in
    memcached to simplify the interface.  For example unicode keys are encoded
    to utf-8 on the fly.  Methods such as :meth:`~BaseCache.get_dict` return
    the keys in the same format as passed.  Furthermore all get methods
    silently ignore key errors to not cause problems when untrusted user data
    is passed to the get methods which is often the case in web applications.

    :param servers: a list or tuple of server addresses or alternatively
                    a :class:`memcache.Client` or a compatible client.
    :param default_timeout: the default timeout that is used if no timeout is
                            specified on :meth:`~BaseCache.set`.
    :param key_prefix: a prefix that is added before all keys.  This makes it
                       possible to use the same memcached server for different
                       applications.  Keep in mind that
                       :meth:`~BaseCache.clear` will also clear keys with a
                       different prefix.
    """

    def __init__(self, servers=None, default_timeout=300, key_prefix=None):
        BaseCache.__init__(self, default_timeout)
        if servers is None or isinstance(servers, (list, tuple)):
            if servers is None:
                servers = ['127.0.0.1:11211']
            self._client = self.import_preferred_memcache_lib(servers)
            if self._client is None:
                raise RuntimeError('no memcache module found')
        else:
            # NOTE: servers is actually an already initialized memcache
            # client.
            self._client = servers

        self.key_prefix = to_native(key_prefix)

    def _normalize_key(self, key):
        key = to_native(key, 'utf-8')
        if self.key_prefix:
            key = self.key_prefix + key
        return key

    def _normalize_timeout(self, timeout):
        return int(time()) + timeout

    def get(self, key):
        key = self._normalize_key(key)
        # memcached doesn't support keys longer than that.  Because often
        # checks for so long keys can occur because it's tested from user
        # submitted data etc we fail silently for getting.
        if _test_memcached_key(key):
            return self._client.get(key)

    def get_dict(self, *keys):
        key_mapping = {}
        have_encoded_keys = False
        for key in keys:
            encoded_key = self._normalize_key(key)
            if not isinstance(key, str):
                have_encoded_keys = True
            if _test_memcached_key(key):
                key_mapping[encoded_key] = key
        d = rv = self._client.get_multi(key_mapping.keys())
        if have_encoded_keys or self.key_prefix:
            rv = {}
            for key, value in iteritems(d):
                rv[key_mapping[key]] = value
        if len(rv) < len(keys):
            for key in keys:
                if key not in rv:
                    rv[key] = None
        return rv

    def add(self, key, value, timeout=None):
        if timeout is None:
            timeout = self.default_timeout
        key = self._normalize_key(key)
<<<<<<< HEAD
        return self._client.add(key, value, timeout)
=======
        timeout = self._normalize_timeout(timeout)
        self._client.add(key, value, timeout)
>>>>>>> 38927f7b

    def set(self, key, value, timeout=None):
        if timeout is None:
            timeout = self.default_timeout
        key = self._normalize_key(key)
<<<<<<< HEAD
        return self._client.set(key, value, timeout)
=======
        timeout = self._normalize_timeout(timeout)
        self._client.set(key, value, timeout)
>>>>>>> 38927f7b

    def get_many(self, *keys):
        d = self.get_dict(*keys)
        return [d[key] for key in keys]

    def set_many(self, mapping, timeout=None):
        if timeout is None:
            timeout = self.default_timeout
        new_mapping = {}
        for key, value in _items(mapping):
            key = self._normalize_key(key)
            new_mapping[key] = value
<<<<<<< HEAD
        failed_keys = self._client.set_multi(new_mapping, timeout)
        return not failed_keys
=======
        timeout = self._normalize_timeout(timeout)
        self._client.set_multi(new_mapping, timeout)
>>>>>>> 38927f7b

    def delete(self, key):
        key = self._normalize_key(key)
        if _test_memcached_key(key):
            return self._client.delete(key)

    def delete_many(self, *keys):
        new_keys = []
        for key in keys:
            key = self._normalize_key(key)
            if _test_memcached_key(key):
                new_keys.append(key)
        return self._client.delete_multi(new_keys)

    def clear(self):
        return self._client.flush_all()

    def inc(self, key, delta=1):
        key = self._normalize_key(key)
        return self._client.incr(key, delta)

    def dec(self, key, delta=1):
        key = self._normalize_key(key)
        return self._client.decr(key, delta)

    def import_preferred_memcache_lib(self, servers):
        """Returns an initialized memcache client.  Used by the constructor."""
        try:
            import pylibmc
        except ImportError:
            pass
        else:
            return pylibmc.Client(servers)

        try:
            from google.appengine.api import memcache
        except ImportError:
            pass
        else:
            return memcache.Client()

        try:
            import memcache
        except ImportError:
            pass
        else:
            return memcache.Client(servers)


# backwards compatibility
GAEMemcachedCache = MemcachedCache


class RedisCache(BaseCache):
    """Uses the Redis key-value store as a cache backend.

    The first argument can be either a string denoting address of the Redis
    server or an object resembling an instance of a redis.Redis class.

    Note: Python Redis API already takes care of encoding unicode strings on
    the fly.

    .. versionadded:: 0.7

    .. versionadded:: 0.8
       `key_prefix` was added.

    .. versionchanged:: 0.8
       This cache backend now properly serializes objects.

    .. versionchanged:: 0.8.3
       This cache backend now supports password authentication.

    :param host: address of the Redis server or an object which API is
                 compatible with the official Python Redis client (redis-py).
    :param port: port number on which Redis server listens for connections.
    :param password: password authentication for the Redis server.
    :param db: db (zero-based numeric index) on Redis Server to connect.
    :param default_timeout: the default timeout that is used if no timeout is
                            specified on :meth:`~BaseCache.set`.
    :param key_prefix: A prefix that should be added to all keys.
    """

    def __init__(self, host='localhost', port=6379, password=None,
                 db=0, default_timeout=300, key_prefix=None):
        BaseCache.__init__(self, default_timeout)
        if isinstance(host, string_types):
            try:
                import redis
            except ImportError:
                raise RuntimeError('no redis module found')
            self._client = redis.Redis(host=host, port=port, password=password, db=db)
        else:
            self._client = host
        self.key_prefix = key_prefix or ''

    def dump_object(self, value):
        """Dumps an object into a string for redis.  By default it serializes
        integers as regular string and pickle dumps everything else.
        """
        t = type(value)
        if t in integer_types:
            return str(value).encode('ascii')
        return b'!' + pickle.dumps(value)

    def load_object(self, value):
        """The reversal of :meth:`dump_object`.  This might be callde with
        None.
        """
        if value is None:
            return None
        if value.startswith(b'!'):
            try:
                return pickle.loads(value[1:])
            except pickle.PickleError:
                return None
        try:
            return int(value)
        except ValueError:
            # before 0.8 we did not have serialization.  Still support that.
            return value

    def get(self, key):
        return self.load_object(self._client.get(self.key_prefix + key))

    def get_many(self, *keys):
        if self.key_prefix:
            keys = [self.key_prefix + key for key in keys]
        return [self.load_object(x) for x in self._client.mget(keys)]

    def set(self, key, value, timeout=None):
        if timeout is None:
            timeout = self.default_timeout
        dump = self.dump_object(value)
        return self._client.setex(self.key_prefix + key, dump, timeout)

    def add(self, key, value, timeout=None):
        if timeout is None:
            timeout = self.default_timeout
        dump = self.dump_object(value)
        added = self._client.setnx(self.key_prefix + key, dump)
        return added and self._client.expire(self.key_prefix + key, timeout)

    def set_many(self, mapping, timeout=None):
        if timeout is None:
            timeout = self.default_timeout
        pipe = self._client.pipeline()
        for key, value in _items(mapping):
            dump = self.dump_object(value)
            pipe.setex(self.key_prefix + key, dump, timeout)
        return pipe.execute()

    def delete(self, key):
        return self._client.delete(self.key_prefix + key)

    def delete_many(self, *keys):
        if not keys:
            return
        if self.key_prefix:
            keys = [self.key_prefix + key for key in keys]
        return self._client.delete(*keys)

    def clear(self):
        status = False
        if self.key_prefix:
            keys = self._client.keys(self.key_prefix + '*')
            if keys:
                status = self._client.delete(*keys)
        else:
            status = self._client.flushdb()
        return status

    def inc(self, key, delta=1):
        return self._client.incr(self.key_prefix + key, delta)

    def dec(self, key, delta=1):
        return self._client.decr(self.key_prefix + key, delta)


class FileSystemCache(BaseCache):
    """A cache that stores the items on the file system.  This cache depends
    on being the only user of the `cache_dir`.  Make absolutely sure that
    nobody but this cache stores files there or otherwise the cache will
    randomly delete files therein.

    :param cache_dir: the directory where cache files are stored.
    :param threshold: the maximum number of items the cache stores before
                      it starts deleting some.
    :param default_timeout: the default timeout that is used if no timeout is
                            specified on :meth:`~BaseCache.set`.
    :param mode: the file mode wanted for the cache files, default 0600
    """

    #: used for temporary files by the FileSystemCache
    _fs_transaction_suffix = '.__wz_cache'

    def __init__(self, cache_dir, threshold=500, default_timeout=300, mode=0o600):
        BaseCache.__init__(self, default_timeout)
        self._path = cache_dir
        self._threshold = threshold
        self._mode = mode

        try:
            os.makedirs(self._path)
        except OSError as ex:
            if ex.errno != errno.EEXIST:
                raise

    def _list_dir(self):
        """return a list of (fully qualified) cache filenames
        """
        return [os.path.join(self._path, fn) for fn in os.listdir(self._path)
                if not fn.endswith(self._fs_transaction_suffix)]

    def _prune(self):
        entries = self._list_dir()
        if len(entries) > self._threshold:
            now = time()
            try:
                for idx, fname in enumerate(entries):
                    remove = False
                    with open(fname, 'rb') as f:
                        expires = pickle.load(f)
                    remove = expires <= now or idx % 3 == 0

                    if remove:
                        os.remove(fname)
            except (IOError, OSError):
                pass

    def clear(self):
        for fname in self._list_dir():
            try:
                os.remove(fname)
            except (IOError, OSError):
                return False
        return True

    def _get_filename(self, key):
        if isinstance(key, text_type):
            key = key.encode('utf-8') #XXX unicode review
        hash = md5(key).hexdigest()
        return os.path.join(self._path, hash)

    def get(self, key):
        filename = self._get_filename(key)
        try:
            with open(filename, 'rb') as f:
                if pickle.load(f) >= time():
                    return pickle.load(f)
                else:
                    os.remove(filename)
                    return None
        except (IOError, OSError, pickle.PickleError):
            return None

    def add(self, key, value, timeout=None):
        filename = self._get_filename(key)
        if not os.path.exists(filename):
            return self.set(key, value, timeout)
        return False

    def set(self, key, value, timeout=None):
        if timeout is None:
            timeout = self.default_timeout
        filename = self._get_filename(key)
        self._prune()
        try:
            fd, tmp = tempfile.mkstemp(suffix=self._fs_transaction_suffix,
                                       dir=self._path)
            with os.fdopen(fd, 'wb') as f:
                pickle.dump(int(time() + timeout), f, 1)
                pickle.dump(value, f, pickle.HIGHEST_PROTOCOL)
            rename(tmp, filename)
            os.chmod(filename, self._mode)
        except (IOError, OSError):
            return False
        else:
            return True

    def delete(self, key):
        try:
            os.remove(self._get_filename(key))
        except (IOError, OSError):
            return False
        else:
            return True<|MERGE_RESOLUTION|>--- conflicted
+++ resolved
@@ -378,23 +378,15 @@
         if timeout is None:
             timeout = self.default_timeout
         key = self._normalize_key(key)
-<<<<<<< HEAD
+        timeout = self._normalize_timeout(timeout)
         return self._client.add(key, value, timeout)
-=======
+
+    def set(self, key, value, timeout=None):
+        if timeout is None:
+            timeout = self.default_timeout
+        key = self._normalize_key(key)
         timeout = self._normalize_timeout(timeout)
-        self._client.add(key, value, timeout)
->>>>>>> 38927f7b
-
-    def set(self, key, value, timeout=None):
-        if timeout is None:
-            timeout = self.default_timeout
-        key = self._normalize_key(key)
-<<<<<<< HEAD
         return self._client.set(key, value, timeout)
-=======
-        timeout = self._normalize_timeout(timeout)
-        self._client.set(key, value, timeout)
->>>>>>> 38927f7b
 
     def get_many(self, *keys):
         d = self.get_dict(*keys)
@@ -407,13 +399,10 @@
         for key, value in _items(mapping):
             key = self._normalize_key(key)
             new_mapping[key] = value
-<<<<<<< HEAD
+
+        timeout = self._normalize_timeout(timeout)
         failed_keys = self._client.set_multi(new_mapping, timeout)
         return not failed_keys
-=======
-        timeout = self._normalize_timeout(timeout)
-        self._client.set_multi(new_mapping, timeout)
->>>>>>> 38927f7b
 
     def delete(self, key):
         key = self._normalize_key(key)
