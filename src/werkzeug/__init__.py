"""
werkzeug
~~~~~~~~

Werkzeug is the Swiss Army knife of Python web development.

It provides useful classes and functions for any WSGI application to
make the life of a Python web developer much easier. All of the provided
classes are independent from each other so you can mix it with any other
library.

:copyright: 2007 Pallets
:license: BSD-3-Clause
"""
from types import ModuleType

<<<<<<< HEAD
from .serving import run_simple
from .test import Client
from .wrappers import Request
from .wrappers import Response

__version__ = "1.0.0.dev0"
=======
__version__ = "0.16.0.dev0"
>>>>>>> 73590e81

__all__ = ["run_simple", "Client", "Request", "Response", "__version__"]


<<<<<<< HEAD
class DeprecatedImportModule(ModuleType):
    """Wrap a module in order to raise """

    def __init__(self, name, available, removed_in):
        super(DeprecatedImportModule, self).__init__(name)  # noqa F821
        self._real_module = sys.modules[name]  # noqa F821
        self._removed_in = removed_in
        self._origin = {item: mod for mod, items in available.items() for item in items}
        self.__all__ = sorted(self._real_module.__all__ + list(self._origin))
=======
class _DeprecatedImportModule(ModuleType):
    """Wrap a module in order to raise """

    def __init__(self, name, available, removed_in):
        import sys

        super(_DeprecatedImportModule, self).__init__(name)  # noqa F821
        self._real_module = sys.modules[name]  # noqa F821
        sys.modules[name] = self
        self._removed_in = removed_in
        self._origin = {item: mod for mod, items in available.items() for item in items}
        mod_all = getattr(self._real_module, "__all__", dir(self._real_module))
        self.__all__ = sorted(mod_all + list(self._origin))
>>>>>>> 73590e81

    def __getattr__(self, item):
        # Don't export internal variables.
        if item in {"_real_module", "_origin", "_removed_in"}:
            raise AttributeError(item)

        if item in self._origin:
            from importlib import import_module

            origin = self._origin[item]

            if origin == ".":
                # No warning for the "submodule as attribute" case, it's way too messy
                # and unreliable to try to distinguish 'from werkzueug import
                # exceptions' and 'import werkzeug; werkzeug.exceptions'.
                value = import_module(origin + item, self.__name__)
            else:
                from warnings import warn

                # Import the module, get the attribute, and show a warning about where
                # to correctly import it from.
<<<<<<< HEAD
                mod = import_module(origin, self.__name__)
                value = getattr(mod, item)
                warn(
                    "The top-level '{name}.{item}' is deprecated and will be removed in"
=======
                mod = import_module(origin, self.__name__.rsplit(".")[0])
                value = getattr(mod, item)
                warn(
                    "The import '{name}.{item}' is deprecated and will be removed in"
>>>>>>> 73590e81
                    " {removed_in}. Use 'from {name}{origin} import {item}'"
                    " instead.".format(
                        name=self.__name__,
                        item=item,
                        removed_in=self._removed_in,
                        origin=origin,
                    ),
                    DeprecationWarning,
                    stacklevel=2,
                )
        else:
            value = getattr(self._real_module, item)

        # Cache the value so it won't go through this process on subsequent accesses.
        setattr(self, item, value)
        return value

    def __dir__(self):
        return sorted(dir(self._real_module) + list(self._origin))
<<<<<<< HEAD


sys.modules["werkzeug"] = DeprecatedImportModule(
    "werkzeug",
    {
        ".": ["exceptions", "routing"],
        "._internal": ["_easteregg"],
        ".datastructures": [
            "Accept",
            "Authorization",
            "CallbackDict",
            "CharsetAccept",
            "CombinedMultiDict",
            "EnvironHeaders",
            "ETags",
            "FileMultiDict",
            "FileStorage",
            "Headers",
            "HeaderSet",
            "ImmutableDict",
            "ImmutableList",
            "ImmutableMultiDict",
            "ImmutableOrderedMultiDict",
            "ImmutableTypeConversionDict",
            "LanguageAccept",
            "MIMEAccept",
            "MultiDict",
            "OrderedMultiDict",
            "RequestCacheControl",
            "ResponseCacheControl",
            "TypeConversionDict",
            "WWWAuthenticate",
        ],
        ".debug": ["DebuggedApplication"],
        ".exceptions": ["abort", "Aborter"],
        ".formparser": ["parse_form_data"],
        ".http": [
            "cookie_date",
            "dump_cookie",
            "dump_header",
            "dump_options_header",
            "generate_etag",
            "http_date",
            "HTTP_STATUS_CODES",
            "is_entity_header",
            "is_hop_by_hop_header",
            "is_resource_modified",
            "parse_accept_header",
            "parse_authorization_header",
            "parse_cache_control_header",
            "parse_cookie",
            "parse_date",
            "parse_dict_header",
            "parse_etags",
            "parse_list_header",
            "parse_options_header",
            "parse_set_header",
            "parse_www_authenticate_header",
            "quote_etag",
            "quote_header_value",
            "remove_entity_headers",
            "remove_hop_by_hop_headers",
            "unquote_etag",
            "unquote_header_value",
        ],
        ".local": [
            "Local",
            "LocalManager",
            "LocalProxy",
            "LocalStack",
            "release_local",
        ],
        ".middleware.dispatcher": ["DispatcherMiddleware"],
        ".middleware.shared_data": ["SharedDataMiddleware"],
        ".security": ["check_password_hash", "generate_password_hash"],
        ".test": ["create_environ", "EnvironBuilder", "run_wsgi_app"],
        ".testapp": ["test_app"],
        ".urls": [
            "Href",
            "iri_to_uri",
            "uri_to_iri",
            "url_decode",
            "url_encode",
            "url_fix",
            "url_quote",
            "url_quote_plus",
            "url_unquote",
            "url_unquote_plus",
        ],
        ".useragents": ["UserAgent"],
        ".utils": [
            "append_slash_redirect",
            "ArgumentValidationError",
            "bind_arguments",
            "cached_property",
            "environ_property",
            "escape",
            "find_modules",
            "format_string",
            "header_property",
            "html",
            "HTMLBuilder",
            "import_string",
            "redirect",
            "secure_filename",
            "unescape",
            "validate_arguments",
            "xhtml",
        ],
        ".wrappers.accept": ["AcceptMixin"],
        ".wrappers.auth": ["AuthorizationMixin", "WWWAuthenticateMixin"],
        ".wrappers.base_request": ["BaseRequest"],
        ".wrappers.base_response": ["BaseResponse"],
        ".wrappers.common_descriptors": [
            "CommonRequestDescriptorsMixin",
            "CommonResponseDescriptorsMixin",
        ],
        ".wrappers.etag": ["ETagRequestMixin", "ETagResponseMixin"],
        ".wrappers.response": ["ResponseStreamMixin"],
        ".wrappers.user_agent": ["UserAgentMixin"],
        ".wsgi": [
            "ClosingIterator",
            "extract_path_info",
            "FileWrapper",
            "get_current_url",
            "get_host",
            "LimitedStream",
            "make_line_iter",
            "peek_path_info",
            "pop_path_info",
            "responder",
            "wrap_file",
        ],
    },
    "Werkzeug 2.0",
)
del sys, ModuleType, DeprecatedImportModule
=======


del ModuleType

_DeprecatedImportModule(
    __name__,
    {
        ".": ["exceptions", "routing"],
        "._internal": ["_easteregg"],
        ".datastructures": [
            "Accept",
            "Authorization",
            "CallbackDict",
            "CharsetAccept",
            "CombinedMultiDict",
            "EnvironHeaders",
            "ETags",
            "FileMultiDict",
            "FileStorage",
            "Headers",
            "HeaderSet",
            "ImmutableDict",
            "ImmutableList",
            "ImmutableMultiDict",
            "ImmutableOrderedMultiDict",
            "ImmutableTypeConversionDict",
            "LanguageAccept",
            "MIMEAccept",
            "MultiDict",
            "OrderedMultiDict",
            "RequestCacheControl",
            "ResponseCacheControl",
            "TypeConversionDict",
            "WWWAuthenticate",
        ],
        ".debug": ["DebuggedApplication"],
        ".exceptions": ["abort", "Aborter"],
        ".formparser": ["parse_form_data"],
        ".http": [
            "cookie_date",
            "dump_cookie",
            "dump_header",
            "dump_options_header",
            "generate_etag",
            "http_date",
            "HTTP_STATUS_CODES",
            "is_entity_header",
            "is_hop_by_hop_header",
            "is_resource_modified",
            "parse_accept_header",
            "parse_authorization_header",
            "parse_cache_control_header",
            "parse_cookie",
            "parse_date",
            "parse_dict_header",
            "parse_etags",
            "parse_list_header",
            "parse_options_header",
            "parse_set_header",
            "parse_www_authenticate_header",
            "quote_etag",
            "quote_header_value",
            "remove_entity_headers",
            "remove_hop_by_hop_headers",
            "unquote_etag",
            "unquote_header_value",
        ],
        ".local": [
            "Local",
            "LocalManager",
            "LocalProxy",
            "LocalStack",
            "release_local",
        ],
        ".middleware.dispatcher": ["DispatcherMiddleware"],
        ".middleware.shared_data": ["SharedDataMiddleware"],
        ".security": ["check_password_hash", "generate_password_hash"],
        ".test": ["create_environ", "EnvironBuilder", "run_wsgi_app"],
        ".testapp": ["test_app"],
        ".urls": [
            "Href",
            "iri_to_uri",
            "uri_to_iri",
            "url_decode",
            "url_encode",
            "url_fix",
            "url_quote",
            "url_quote_plus",
            "url_unquote",
            "url_unquote_plus",
        ],
        ".useragents": ["UserAgent"],
        ".utils": [
            "append_slash_redirect",
            "ArgumentValidationError",
            "bind_arguments",
            "cached_property",
            "environ_property",
            "escape",
            "find_modules",
            "format_string",
            "header_property",
            "html",
            "HTMLBuilder",
            "import_string",
            "redirect",
            "secure_filename",
            "unescape",
            "validate_arguments",
            "xhtml",
        ],
        ".wrappers.accept": ["AcceptMixin"],
        ".wrappers.auth": ["AuthorizationMixin", "WWWAuthenticateMixin"],
        ".wrappers.base_request": ["BaseRequest"],
        ".wrappers.base_response": ["BaseResponse"],
        ".wrappers.common_descriptors": [
            "CommonRequestDescriptorsMixin",
            "CommonResponseDescriptorsMixin",
        ],
        ".wrappers.etag": ["ETagRequestMixin", "ETagResponseMixin"],
        ".wrappers.response": ["ResponseStreamMixin"],
        ".wrappers.user_agent": ["UserAgentMixin"],
        ".wsgi": [
            "ClosingIterator",
            "extract_path_info",
            "FileWrapper",
            "get_current_url",
            "get_host",
            "LimitedStream",
            "make_line_iter",
            "peek_path_info",
            "pop_path_info",
            "responder",
            "wrap_file",
        ],
    },
    "Werkzeug 1.0",
)

from .serving import run_simple
from .test import Client
from .wrappers import Request
from .wrappers import Response
>>>>>>> 73590e81
<|MERGE_RESOLUTION|>--- conflicted
+++ resolved
@@ -14,31 +14,11 @@
 """
 from types import ModuleType
 
-<<<<<<< HEAD
-from .serving import run_simple
-from .test import Client
-from .wrappers import Request
-from .wrappers import Response
-
-__version__ = "1.0.0.dev0"
-=======
 __version__ = "0.16.0.dev0"
->>>>>>> 73590e81
 
 __all__ = ["run_simple", "Client", "Request", "Response", "__version__"]
 
 
-<<<<<<< HEAD
-class DeprecatedImportModule(ModuleType):
-    """Wrap a module in order to raise """
-
-    def __init__(self, name, available, removed_in):
-        super(DeprecatedImportModule, self).__init__(name)  # noqa F821
-        self._real_module = sys.modules[name]  # noqa F821
-        self._removed_in = removed_in
-        self._origin = {item: mod for mod, items in available.items() for item in items}
-        self.__all__ = sorted(self._real_module.__all__ + list(self._origin))
-=======
 class _DeprecatedImportModule(ModuleType):
     """Wrap a module in order to raise """
 
@@ -52,7 +32,6 @@
         self._origin = {item: mod for mod, items in available.items() for item in items}
         mod_all = getattr(self._real_module, "__all__", dir(self._real_module))
         self.__all__ = sorted(mod_all + list(self._origin))
->>>>>>> 73590e81
 
     def __getattr__(self, item):
         # Don't export internal variables.
@@ -74,17 +53,10 @@
 
                 # Import the module, get the attribute, and show a warning about where
                 # to correctly import it from.
-<<<<<<< HEAD
-                mod = import_module(origin, self.__name__)
-                value = getattr(mod, item)
-                warn(
-                    "The top-level '{name}.{item}' is deprecated and will be removed in"
-=======
                 mod = import_module(origin, self.__name__.rsplit(".")[0])
                 value = getattr(mod, item)
                 warn(
                     "The import '{name}.{item}' is deprecated and will be removed in"
->>>>>>> 73590e81
                     " {removed_in}. Use 'from {name}{origin} import {item}'"
                     " instead.".format(
                         name=self.__name__,
@@ -104,11 +76,12 @@
 
     def __dir__(self):
         return sorted(dir(self._real_module) + list(self._origin))
-<<<<<<< HEAD
-
-
-sys.modules["werkzeug"] = DeprecatedImportModule(
-    "werkzeug",
+
+
+del ModuleType
+
+_DeprecatedImportModule(
+    __name__,
     {
         ".": ["exceptions", "routing"],
         "._internal": ["_easteregg"],
@@ -239,151 +212,10 @@
             "wrap_file",
         ],
     },
-    "Werkzeug 2.0",
-)
-del sys, ModuleType, DeprecatedImportModule
-=======
-
-
-del ModuleType
-
-_DeprecatedImportModule(
-    __name__,
-    {
-        ".": ["exceptions", "routing"],
-        "._internal": ["_easteregg"],
-        ".datastructures": [
-            "Accept",
-            "Authorization",
-            "CallbackDict",
-            "CharsetAccept",
-            "CombinedMultiDict",
-            "EnvironHeaders",
-            "ETags",
-            "FileMultiDict",
-            "FileStorage",
-            "Headers",
-            "HeaderSet",
-            "ImmutableDict",
-            "ImmutableList",
-            "ImmutableMultiDict",
-            "ImmutableOrderedMultiDict",
-            "ImmutableTypeConversionDict",
-            "LanguageAccept",
-            "MIMEAccept",
-            "MultiDict",
-            "OrderedMultiDict",
-            "RequestCacheControl",
-            "ResponseCacheControl",
-            "TypeConversionDict",
-            "WWWAuthenticate",
-        ],
-        ".debug": ["DebuggedApplication"],
-        ".exceptions": ["abort", "Aborter"],
-        ".formparser": ["parse_form_data"],
-        ".http": [
-            "cookie_date",
-            "dump_cookie",
-            "dump_header",
-            "dump_options_header",
-            "generate_etag",
-            "http_date",
-            "HTTP_STATUS_CODES",
-            "is_entity_header",
-            "is_hop_by_hop_header",
-            "is_resource_modified",
-            "parse_accept_header",
-            "parse_authorization_header",
-            "parse_cache_control_header",
-            "parse_cookie",
-            "parse_date",
-            "parse_dict_header",
-            "parse_etags",
-            "parse_list_header",
-            "parse_options_header",
-            "parse_set_header",
-            "parse_www_authenticate_header",
-            "quote_etag",
-            "quote_header_value",
-            "remove_entity_headers",
-            "remove_hop_by_hop_headers",
-            "unquote_etag",
-            "unquote_header_value",
-        ],
-        ".local": [
-            "Local",
-            "LocalManager",
-            "LocalProxy",
-            "LocalStack",
-            "release_local",
-        ],
-        ".middleware.dispatcher": ["DispatcherMiddleware"],
-        ".middleware.shared_data": ["SharedDataMiddleware"],
-        ".security": ["check_password_hash", "generate_password_hash"],
-        ".test": ["create_environ", "EnvironBuilder", "run_wsgi_app"],
-        ".testapp": ["test_app"],
-        ".urls": [
-            "Href",
-            "iri_to_uri",
-            "uri_to_iri",
-            "url_decode",
-            "url_encode",
-            "url_fix",
-            "url_quote",
-            "url_quote_plus",
-            "url_unquote",
-            "url_unquote_plus",
-        ],
-        ".useragents": ["UserAgent"],
-        ".utils": [
-            "append_slash_redirect",
-            "ArgumentValidationError",
-            "bind_arguments",
-            "cached_property",
-            "environ_property",
-            "escape",
-            "find_modules",
-            "format_string",
-            "header_property",
-            "html",
-            "HTMLBuilder",
-            "import_string",
-            "redirect",
-            "secure_filename",
-            "unescape",
-            "validate_arguments",
-            "xhtml",
-        ],
-        ".wrappers.accept": ["AcceptMixin"],
-        ".wrappers.auth": ["AuthorizationMixin", "WWWAuthenticateMixin"],
-        ".wrappers.base_request": ["BaseRequest"],
-        ".wrappers.base_response": ["BaseResponse"],
-        ".wrappers.common_descriptors": [
-            "CommonRequestDescriptorsMixin",
-            "CommonResponseDescriptorsMixin",
-        ],
-        ".wrappers.etag": ["ETagRequestMixin", "ETagResponseMixin"],
-        ".wrappers.response": ["ResponseStreamMixin"],
-        ".wrappers.user_agent": ["UserAgentMixin"],
-        ".wsgi": [
-            "ClosingIterator",
-            "extract_path_info",
-            "FileWrapper",
-            "get_current_url",
-            "get_host",
-            "LimitedStream",
-            "make_line_iter",
-            "peek_path_info",
-            "pop_path_info",
-            "responder",
-            "wrap_file",
-        ],
-    },
     "Werkzeug 1.0",
 )
 
 from .serving import run_simple
 from .test import Client
 from .wrappers import Request
-from .wrappers import Response
->>>>>>> 73590e81
+from .wrappers import Response